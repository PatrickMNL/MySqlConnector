--- conflicted
+++ resolved
@@ -11,13 +11,8 @@
   </PropertyGroup>
 
  <ItemGroup>
-<<<<<<< HEAD
-    <PackageReference Include="AdoNet.Specification.Tests" Version="2.0.0-alpha7" />
+    <PackageReference Include="AdoNet.Specification.Tests" Version="2.0.0-alpha8" />
     <PackageReference Include="Microsoft.NET.Test.Sdk" Version="16.7.0" />
-=======
-    <PackageReference Include="AdoNet.Specification.Tests" Version="2.0.0-alpha8" />
-    <PackageReference Include="Microsoft.NET.Test.Sdk" Version="15.9.2" />
->>>>>>> 186196b7
     <PackageReference Include="xunit" Version="2.4.1" />
     <PackageReference Include="xunit.runner.visualstudio" Version="2.4.1" />
     <ProjectReference Include="..\..\src\MySqlConnector\MySqlConnector.csproj" />
