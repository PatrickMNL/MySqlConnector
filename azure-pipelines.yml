--- conflicted
+++ resolved
@@ -86,51 +86,6 @@
       image: 'mysql:8.0'
       connectionString: 'server=localhost;port=3306;user id=mysqltest;password=test;database=conformance;ssl mode=none;DefaultCommandTimeout=3600;AllowPublicKeyRetrieval=True'
 
-<<<<<<< HEAD
-- job: azure_mysql_integration_tests
-  condition: ne('True', variables['System.PullRequest.IsFork'])
-  displayName: 'Azure MySQL Integration Tests'
-  pool:
-    vmimage: 'windows-latest'
-  steps:
-  - task: PowerShell@2
-    displayName: Create Database
-    inputs:
-      targetType: inline
-      script: "mysql -u$(Azure MySQL Root User) -p$(Azure MySQL Root Password) -h '$(Azure MySQL Host)' -e 'create schema mysqltest_$(Build.BuildId) collate utf8mb4_0900_ai_ci;'"
-  - task: UseDotNet@2
-    displayName: 'Install .NET'
-    inputs:
-      version: $(DotNetCoreSdkVersion)
-      includePreviewVersions: true
-  - task: PowerShell@2
-    displayName: 'Copy Azure config'
-    inputs:
-      targetType: inline
-      script: Copy-Item -Path ".\.ci\config\config.ssl.json" -Destination ".\tests\IntegrationTests\config.json"
-  - task: DotNetCoreCLI@2
-    displayName: 'Restore packages'
-    inputs:
-      command: 'restore'
-  - task: DotNetCoreCLI@2
-    displayName: 'Integration tests (net9.0)'
-    inputs:
-      command: 'test'
-      projects: 'tests/IntegrationTests/IntegrationTests.csproj'
-      arguments: '-c Release -f net9.0 --no-restore'
-      testRunTitle: ${{ format('{0}, $(Agent.OS), {1}, {2}', 'Azure', 'net9.0', 'SSL') }}
-    env:
-      DATA__UNSUPPORTEDFEATURES: 'CachingSha2Password,Ed25519,GlobalLog,KnownCertificateAuthority,QueryAttributes,RsaEncryption,Sha256Password,StreamingResults,Timeout,Tls11,Tls13,UnixDomainSocket,ZeroDateTime'
-      DATA__CONNECTIONSTRING: "$(AzureConnectionString);database=mysqltest_$(Build.BuildId);ssl mode=Required;DefaultCommandTimeout=3600;AllowPublicKeyRetrieval=True"
-  - task: PowerShell@2
-    displayName: Drop Database
-    condition: always()
-    inputs:
-      targetType: inline
-      script: "mysql -u$(Azure MySQL Root User) -p$(Azure MySQL Root Password) -h '$(Azure MySQL Host)' -e 'drop schema if exists mysqltest_$(Build.BuildId);'"
-
-=======
->>>>>>> e6bb115e
 - job: windows_integration_tests_1
   displayName: 'Windows Integration Tests (Part 1)'
   pool:
